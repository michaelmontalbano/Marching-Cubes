#!/usr/bin/env python3
<<<<<<< HEAD
"""Standalone MESH verification using on-demand MRMS downloads."""
from __future__ import annotations

import argparse
import json
import logging
from dataclasses import dataclass
from datetime import datetime, timedelta, timezone
from pathlib import Path
from typing import Dict, List, Optional

import numpy as np

from evaluation.config import StandaloneConfig
from evaluation.data import S3ArtifactLoader
from evaluation.models import ModelLoader, ModelType
from evaluation.plotting import plot_ground_truth_prediction_difference
from evaluation.mrms import MRMSConfig, MRMSDataBuilder, NormalizationArrays


THRESHOLDS = np.array([5, 10, 20, 30, 40, 50, 70], dtype=float)
SUGGESTED_DATES = (
    "2025-05-28T22:00Z",
    "2025-05-27T18:00Z",
    "2025-05-26T20:20Z",
    "2025-04-10T23:00Z",
)


def _parse_datetime(value: str) -> datetime:
    text = value.strip()
    if not text:
        raise argparse.ArgumentTypeError("Datetime string cannot be empty")
    if text.endswith("Z"):
        text = text[:-1] + "+00:00"
    try:
        parsed = datetime.fromisoformat(text)
    except ValueError as exc:  # pragma: no cover - defensive parsing
        raise argparse.ArgumentTypeError(f"Unable to parse datetime '{value}'") from exc
    if parsed.tzinfo is None:
        parsed = parsed.replace(tzinfo=timezone.utc)
    return parsed.astimezone(timezone.utc)


def _ensure_positive_int(value: str) -> int:
    try:
        parsed = int(value)
    except ValueError as exc:
        raise argparse.ArgumentTypeError("Value must be an integer") from exc
    if parsed <= 0:
        raise argparse.ArgumentTypeError("Value must be positive")
=======
"""Run targeted verification for individual tiles using a single model."""
from __future__ import annotations

import argparse
import logging
from typing import Optional

from evaluation.config import StandaloneConfig
from evaluation.data import EvaluationDataRepository, NormalizationBundle, S3ArtifactLoader
from evaluation.models import ModelLoader
from evaluation.standalone_runner import StandaloneVerifier


def parse_n_tiles(value: Optional[str]) -> Optional[int]:
    if value is None:
        return None
    lowered = value.strip().lower()
    if lowered in {"", "all", "everything", "full", "max", "none", "*"}:
        return None
    try:
        parsed = int(lowered)
    except ValueError as exc:
        raise argparse.ArgumentTypeError(
            "--n_tiles must be a positive integer or 'everything'"
        ) from exc
    if parsed <= 0:
        raise argparse.ArgumentTypeError("--n_tiles must be positive")
>>>>>>> fe5a000b
    return parsed


def build_parser() -> argparse.ArgumentParser:
    parser = argparse.ArgumentParser(description=__doc__)
    parser.add_argument("--model_path", required=True, help="Path to the model checkpoint to evaluate")
<<<<<<< HEAD
    parser.add_argument("--model_type", choices=["convgru", "flow"], help="Explicitly select the model family")
    parser.add_argument("--datetime", dest="datetimes", action="append", required=True,
                        help="Target datetime (ISO8601, repeatable)")
    parser.add_argument("--lead_time", type=_ensure_positive_int, default=60,
                        help="Lead time in minutes to verify (default: 60)")
    parser.add_argument("--flow_steps", type=_ensure_positive_int, default=64,
                        help="Euler integration steps for diffusion flow models")
    parser.add_argument("--tile_size", type=_ensure_positive_int, default=256,
                        help="Tile size for sliding-window inference")
    parser.add_argument("--stride", type=_ensure_positive_int, default=128,
                        help="Stride for sliding-window inference")
    parser.add_argument("--mrms_bucket", default="noaa-mrms-pds", help="S3 bucket containing MRMS data")
    parser.add_argument("--model_bucket", default="dev-grib-bucket", help="Bucket for normalization arrays")
    parser.add_argument("--norm_min_key", default="global_mins.npy", help="Key for global minima array")
    parser.add_argument("--norm_max_key", default="global_maxs.npy", help="Key for global maxima array")
    parser.add_argument("--cache_dir", default="./cache", help="Local cache directory for S3 downloads")
    parser.add_argument("--output_dir", default="./standalone_outputs",
                        help="Directory where artifacts (plots, npy, json) are written")
    parser.add_argument("--no_plots", action="store_true", help="Disable plot generation")
    parser.add_argument("--save_outputs", action="store_true", help="Persist prediction/ground-truth arrays to disk")
=======
    parser.add_argument("--model_type", choices=["convgru", "flow"], help="Explicitly specify the model type")
    parser.add_argument("--datetime", dest="datetimes", action="append", default=[],
                        help="ISO8601 datetime to evaluate (can be provided multiple times)")
    parser.add_argument("--n_tiles", type=parse_n_tiles, default=None,
                        help="Number of tiles to load after filtering; defaults to all")
    parser.add_argument("--flow_steps", type=int, default=64,
                        help="Euler integration steps for diffusion flow models")
    parser.add_argument("--bucket", default="dev-grib-bucket", help="S3 bucket containing evaluation assets")
    parser.add_argument("--test_df_key", default="dataframes/test.csv",
                        help="S3 key for the dataframe listing evaluation tiles")
    parser.add_argument("--norm_min_key", default="global_mins.npy", help="S3 key for global minima array")
    parser.add_argument("--norm_max_key", default="global_maxs.npy", help="S3 key for global maxima array")
    parser.add_argument("--cache_dir", default="./cache", help="Local directory for cached downloads")
    parser.add_argument("--plot_dir", default="./verification_plots", help="Directory to write comparison plots")
    parser.add_argument("--no_plots", action="store_true", help="Disable writing comparison plots")
>>>>>>> fe5a000b
    parser.add_argument("--log_level", default="INFO", help="Logging level")
    return parser


<<<<<<< HEAD
def _load_local_array(path: Path) -> Optional[np.ndarray]:
    if path.exists():
        try:
            return np.load(path)
        except Exception:
            logging.getLogger(__name__).warning("Failed to read local array %s", path)
    return None


def load_normalization_arrays(
    loader: S3ArtifactLoader,
    bucket: str,
    min_key: str,
    max_key: str,
) -> NormalizationArrays:
    min_local = Path(Path(min_key).name)
    max_local = Path(Path(max_key).name)
    global_min = _load_local_array(min_local)
    if global_min is None:
        logging.getLogger(__name__).info("Downloading normalization minima from s3://%s/%s", bucket, min_key)
        arr = loader.load_numpy(bucket, min_key)
        if arr is None:
            raise RuntimeError(f"Unable to load normalization minima from s3://{bucket}/{min_key}")
        np.save(min_local, arr)
        global_min = arr
    global_max = _load_local_array(max_local)
    if global_max is None:
        logging.getLogger(__name__).info("Downloading normalization maxima from s3://%s/%s", bucket, max_key)
        arr = loader.load_numpy(bucket, max_key)
        if arr is None:
            raise RuntimeError(f"Unable to load normalization maxima from s3://{bucket}/{max_key}")
        np.save(max_local, arr)
        global_max = arr
    return NormalizationArrays(global_min=np.asarray(global_min, dtype=np.float32),
                               global_max=np.asarray(global_max, dtype=np.float32))


@dataclass
class PredictionSummary:
    prediction: np.ndarray
    ground_truth: np.ndarray
    metrics: Dict[float, Dict[str, float]]
    plot_path: Optional[str]


class TiledPredictor:
    """Run tiled inference across the CONUS domain."""

    def __init__(
        self,
        model,
        model_type: ModelType,
        tile_size: int,
        stride: int,
        flow_steps: int,
    ) -> None:
        self.model = model
        self.model_type = model_type
        self.tile_size = tile_size
        self.stride = stride
        self.flow_steps = flow_steps

    def predict(self, tensor: np.ndarray) -> np.ndarray:
        timesteps, height, width, _ = tensor.shape
        predictions = np.zeros((timesteps, height, width), dtype=np.float32)
        counts = np.zeros((timesteps, height, width), dtype=np.float32)
        tiles_processed = 0

        for y in range(0, height - self.tile_size + 1, self.stride):
            for x in range(0, width - self.tile_size + 1, self.stride):
                tile = tensor[:, y : y + self.tile_size, x : x + self.tile_size, :]
                sequence = self._predict_tile(tile)
                predictions[:, y : y + self.tile_size, x : x + self.tile_size] += sequence
                counts[:, y : y + self.tile_size, x : x + self.tile_size] += 1
                tiles_processed += 1
                if tiles_processed % 100 == 0:
                    logging.getLogger(__name__).info("Processed %d tiles", tiles_processed)

        mask = counts > 0
        predictions[mask] /= counts[mask]
        predictions[predictions < 0.5] = 0.0
        uncovered = np.count_nonzero(counts[0] == 0)
        if uncovered:
            logging.getLogger(__name__).warning("%d pixels were not covered by any tile", uncovered)
        logging.getLogger(__name__).info("Processed %d total tiles", tiles_processed)
        return predictions

    def _predict_tile(self, tile: np.ndarray) -> np.ndarray:
        if self.model_type is ModelType.FLOW:
            return self._predict_flow_tile(tile)
        return self._predict_convgru_tile(tile)

    def _predict_convgru_tile(self, tile: np.ndarray) -> np.ndarray:
        batch = np.expand_dims(tile, axis=0)
        outputs = self.model.predict(batch, verbose=0)
        if isinstance(outputs, (list, tuple)):
            outputs = outputs[0]
        array = np.asarray(outputs, dtype=np.float32)
        if array.ndim == 5:
            array = array[0, ..., 0]
        elif array.ndim == 4:
            array = array[0]
        return array

    def _predict_flow_tile(self, tile: np.ndarray) -> np.ndarray:
        condition = np.expand_dims(tile.astype(np.float32), axis=0)
        frames: List[np.ndarray] = []
        n_steps = max(1, int(self.flow_steps))
        dt = 1.0 / float(n_steps)
        times = np.linspace(0.0, 1.0 - dt, n_steps, dtype=np.float32)

        for timestep_idx in range(tile.shape[0]):
            state = np.zeros((1, tile.shape[1], tile.shape[2], 1), dtype=np.float32)
            timestep_value = np.array([float(timestep_idx)], dtype=np.float32)
            for t_val in times:
                inputs = {
                    "x_t": state,
                    "condition": condition,
                    "t": np.array([t_val], dtype=np.float32),
                    "timestep_idx": timestep_value,
                }
                velocity = self.model.predict(inputs, verbose=0)
                if isinstance(velocity, (list, tuple)):
                    velocity = velocity[0]
                state = state + velocity.astype(np.float32) * dt
            frames.append(state[0, ..., 0])
        return np.stack(frames, axis=0)


def compute_threshold_metrics(prediction: np.ndarray, ground_truth: np.ndarray) -> Dict[float, Dict[str, float]]:
    summary: Dict[float, Dict[str, float]] = {}
    for threshold in THRESHOLDS:
        pred_binary = prediction >= threshold
        gt_binary = ground_truth >= threshold
        hits = float(np.sum(pred_binary & gt_binary))
        false_alarms = float(np.sum(pred_binary & ~gt_binary))
        misses = float(np.sum(~pred_binary & gt_binary))
        denom = max(hits + false_alarms + misses, 1.0)
        csi = hits / denom
        pod = hits / max(hits + misses, 1.0)
        far = false_alarms / max(hits + false_alarms, 1.0)
        bias = (hits + false_alarms) / max(hits + misses, 1.0)
        summary[threshold] = {
            "csi": csi,
            "pod": pod,
            "far": far,
            "bias": bias,
            "tp": hits,
            "fp": false_alarms,
            "fn": misses,
        }
    return summary


def _ensure_directory(path: Path) -> None:
    path.mkdir(parents=True, exist_ok=True)


def _print_metrics(metrics: Dict[float, Dict[str, float]]) -> None:
    print(f"\n{'Threshold':>10} {'CSI':>8} {'POD':>8} {'FAR':>8} {'Bias':>8} {'Hits':>10} {'FAs':>10}")
    print("-" * 80)
    for threshold in THRESHOLDS:
        record = metrics[threshold]
        print(
            f"{int(threshold):>10} mm "
            f"{record['csi']:>8.3f} {record['pod']:>8.3f} {record['far']:>8.3f} {record['bias']:>8.3f} "
            f"{int(record['tp']):>10} {int(record['fp']):>10}"
        )


def run_verification(
    target_dt: datetime,
    lead_time: int,
    builder: MRMSDataBuilder,
    normalization: NormalizationArrays,
    predictor: TiledPredictor,
    output_dir: Path,
    plot: bool,
) -> PredictionSummary:
    if lead_time % 5 != 0:
        raise ValueError("Lead time must be a multiple of 5 minutes")
    input_tensor = builder.build_input_tensor(target_dt, normalization)
    prediction_sequence = predictor.predict(input_tensor)

    lead_index = lead_time // 5 - 1
    if lead_index < 0 or lead_index >= prediction_sequence.shape[0]:
        raise ValueError(f"Lead time {lead_time} minutes is outside available range")
    prediction = prediction_sequence[lead_index]

    ground_truth_time = target_dt + timedelta(minutes=lead_time)
    ground_truth = builder.build_ground_truth(ground_truth_time)

    metrics = compute_threshold_metrics(prediction, ground_truth)
    _print_metrics(metrics)
    print("\n" + "=" * 60)
    print("SUMMARY STATISTICS")
    print("=" * 60)
    print(f"Prediction - Min: {prediction.min():.2f}, Max: {prediction.max():.2f}, Mean: {prediction.mean():.3f}")
    print(f"Ground Truth - Min: {ground_truth.min():.2f}, Max: {ground_truth.max():.2f}, Mean: {ground_truth.mean():.3f}")
    print(f"Non-zero pixels - Prediction: {(prediction > 0).sum()}, Ground Truth: {(ground_truth > 0).sum()}")

    plot_path: Optional[str] = None
    if plot:
        _ensure_directory(output_dir)
        filename = f"verify_{target_dt.strftime('%Y%m%d_%H%M')}_lead{lead_time:03d}.png"
        plot_path = plot_ground_truth_prediction_difference(
            ground_truth=ground_truth,
            prediction=prediction,
            title=f"{target_dt.isoformat()} (+{lead_time}m)",
            output_dir=str(output_dir),
            filename=filename,
        )
        if plot_path:
            logging.getLogger(__name__).info("Wrote comparison plot to %s", plot_path)

    return PredictionSummary(prediction=prediction, ground_truth=ground_truth, metrics=metrics, plot_path=plot_path)


def save_outputs(summary: PredictionSummary, target_dt: datetime, lead_time: int, output_dir: Path) -> None:
    _ensure_directory(output_dir)
    prefix = output_dir / f"verify_{target_dt.strftime('%Y%m%d_%H%M')}_lead{lead_time:03d}"
    np.save(f"{prefix}_prediction.npy", summary.prediction)
    np.save(f"{prefix}_ground_truth.npy", summary.ground_truth)
    with open(f"{prefix}_metrics.json", "w", encoding="utf-8") as handle:
        json.dump({"thresholds": summary.metrics}, handle, indent=2)
    logging.getLogger(__name__).info("Saved outputs to %s", prefix)


=======
>>>>>>> fe5a000b
def main() -> None:
    parser = build_parser()
    args = parser.parse_args()

<<<<<<< HEAD
    logging.basicConfig(
        level=getattr(logging, args.log_level.upper(), logging.INFO),
        format="%(asctime)s - %(levelname)s - %(message)s",
    )

    datetimes = [_parse_datetime(value) for value in args.datetimes]
    loader = S3ArtifactLoader(cache_dir=args.cache_dir)
    normalization = load_normalization_arrays(loader, args.model_bucket, args.norm_min_key, args.norm_max_key)

    mrms_config = MRMSConfig(
        bucket=args.mrms_bucket,
        tile_size=args.tile_size,
        stride=args.stride,
    )
    builder = MRMSDataBuilder(mrms_config)

    config = StandaloneConfig(
        model_path=args.model_path,
        model_type=args.model_type,
        flow_steps=args.flow_steps,
    )
    loaded = ModelLoader().load(config)
    predictor = TiledPredictor(
        loaded.model,
        loaded.model_type,
        tile_size=args.tile_size,
        stride=args.stride,
        flow_steps=args.flow_steps,
    )

    output_dir = Path(args.output_dir)
    for dt in datetimes:
        logging.info("=" * 80)
        logging.info("MESH FORECAST VERIFICATION FOR %s", dt.isoformat())
        logging.info("Lead time: %d minutes", args.lead_time)
        summary = run_verification(
            dt,
            args.lead_time,
            builder,
            normalization,
            predictor,
            output_dir,
            plot=not args.no_plots,
        )
        if args.save_outputs:
            save_outputs(summary, dt, args.lead_time, output_dir)

    print("\n" + "=" * 60)
    print("SUGGESTED TEST DATES:")
    print("-" * 60)
    for suggestion in SUGGESTED_DATES:
        print(f"  python {Path(__file__).name} --datetime {suggestion} --model_path {args.model_path}")
    print("=" * 60)
=======
    logging.basicConfig(level=getattr(logging, args.log_level.upper(), logging.INFO),
                        format="%(asctime)s - %(levelname)s - %(message)s")

    config = StandaloneConfig(
        bucket=args.bucket,
        test_df_key=args.test_df_key,
        norm_min_key=args.norm_min_key,
        norm_max_key=args.norm_max_key,
        model_path=args.model_path,
        model_type=args.model_type,
        n_tiles=args.n_tiles,
        flow_steps=args.flow_steps,
        datetimes=args.datetimes,
        plot_dir=None if args.no_plots else args.plot_dir,
        plot=not args.no_plots,
        save_plots=not args.no_plots,
    )

    loader = S3ArtifactLoader(cache_dir=args.cache_dir)
    normalization = NormalizationBundle.from_loader(loader, config.bucket, config.norm_min_key, config.norm_max_key)
    repository = EvaluationDataRepository(loader, config.bucket, config.test_df_key)
    loaded_model = ModelLoader().load(config)
    verifier = StandaloneVerifier(config, repository, normalization, loaded_model)
    result = verifier.evaluate()

    print(f"Model type: {result['model_type']}")
    print(f"Evaluated samples: {result['num_samples']}")

    evaluations = result["evaluations"]
    for sample in evaluations:
        print("-" * 60)
        print(f"Tile index: {sample.index}")
        if sample.metadata:
            for key, value in sample.metadata.items():
                print(f"  {key}: {value}")
        print(f"  Plot: {sample.plot_path}")
        final_frame = sample.prediction.final_frame.squeeze()
        print(f"  Prediction stats -> min: {final_frame.min():.3f}, max: {final_frame.max():.3f}, mean: {final_frame.mean():.3f}")

    metrics = result["metrics"]
    overall = metrics["overall"]
    print("=" * 60)
    print("Overall CSI summary (best thresholds per observation):")
    print(f"{'Obs Thr':>8} {'Best Pred':>10} {'CSI':>8} {'POD':>8} {'FAR':>8} {'Bias':>8}")
    for record in overall.best_metrics:
        print(
            f"{record['obs_threshold']:>7.0f}mm {record['best_pred_threshold']:>9.1f}mm "
            f"{record['CSI']:>8.3f} {record['POD']:>8.3f} {record['FAR']:>8.3f} {record['Bias']:>8.3f}"
        )
>>>>>>> fe5a000b


if __name__ == "__main__":
    main()
<|MERGE_RESOLUTION|>--- conflicted
+++ resolved
@@ -1,57 +1,4 @@
 #!/usr/bin/env python3
-<<<<<<< HEAD
-"""Standalone MESH verification using on-demand MRMS downloads."""
-from __future__ import annotations
-
-import argparse
-import json
-import logging
-from dataclasses import dataclass
-from datetime import datetime, timedelta, timezone
-from pathlib import Path
-from typing import Dict, List, Optional
-
-import numpy as np
-
-from evaluation.config import StandaloneConfig
-from evaluation.data import S3ArtifactLoader
-from evaluation.models import ModelLoader, ModelType
-from evaluation.plotting import plot_ground_truth_prediction_difference
-from evaluation.mrms import MRMSConfig, MRMSDataBuilder, NormalizationArrays
-
-
-THRESHOLDS = np.array([5, 10, 20, 30, 40, 50, 70], dtype=float)
-SUGGESTED_DATES = (
-    "2025-05-28T22:00Z",
-    "2025-05-27T18:00Z",
-    "2025-05-26T20:20Z",
-    "2025-04-10T23:00Z",
-)
-
-
-def _parse_datetime(value: str) -> datetime:
-    text = value.strip()
-    if not text:
-        raise argparse.ArgumentTypeError("Datetime string cannot be empty")
-    if text.endswith("Z"):
-        text = text[:-1] + "+00:00"
-    try:
-        parsed = datetime.fromisoformat(text)
-    except ValueError as exc:  # pragma: no cover - defensive parsing
-        raise argparse.ArgumentTypeError(f"Unable to parse datetime '{value}'") from exc
-    if parsed.tzinfo is None:
-        parsed = parsed.replace(tzinfo=timezone.utc)
-    return parsed.astimezone(timezone.utc)
-
-
-def _ensure_positive_int(value: str) -> int:
-    try:
-        parsed = int(value)
-    except ValueError as exc:
-        raise argparse.ArgumentTypeError("Value must be an integer") from exc
-    if parsed <= 0:
-        raise argparse.ArgumentTypeError("Value must be positive")
-=======
 """Run targeted verification for individual tiles using a single model."""
 from __future__ import annotations
 
@@ -79,35 +26,12 @@
         ) from exc
     if parsed <= 0:
         raise argparse.ArgumentTypeError("--n_tiles must be positive")
->>>>>>> fe5a000b
     return parsed
 
 
 def build_parser() -> argparse.ArgumentParser:
     parser = argparse.ArgumentParser(description=__doc__)
     parser.add_argument("--model_path", required=True, help="Path to the model checkpoint to evaluate")
-<<<<<<< HEAD
-    parser.add_argument("--model_type", choices=["convgru", "flow"], help="Explicitly select the model family")
-    parser.add_argument("--datetime", dest="datetimes", action="append", required=True,
-                        help="Target datetime (ISO8601, repeatable)")
-    parser.add_argument("--lead_time", type=_ensure_positive_int, default=60,
-                        help="Lead time in minutes to verify (default: 60)")
-    parser.add_argument("--flow_steps", type=_ensure_positive_int, default=64,
-                        help="Euler integration steps for diffusion flow models")
-    parser.add_argument("--tile_size", type=_ensure_positive_int, default=256,
-                        help="Tile size for sliding-window inference")
-    parser.add_argument("--stride", type=_ensure_positive_int, default=128,
-                        help="Stride for sliding-window inference")
-    parser.add_argument("--mrms_bucket", default="noaa-mrms-pds", help="S3 bucket containing MRMS data")
-    parser.add_argument("--model_bucket", default="dev-grib-bucket", help="Bucket for normalization arrays")
-    parser.add_argument("--norm_min_key", default="global_mins.npy", help="Key for global minima array")
-    parser.add_argument("--norm_max_key", default="global_maxs.npy", help="Key for global maxima array")
-    parser.add_argument("--cache_dir", default="./cache", help="Local cache directory for S3 downloads")
-    parser.add_argument("--output_dir", default="./standalone_outputs",
-                        help="Directory where artifacts (plots, npy, json) are written")
-    parser.add_argument("--no_plots", action="store_true", help="Disable plot generation")
-    parser.add_argument("--save_outputs", action="store_true", help="Persist prediction/ground-truth arrays to disk")
-=======
     parser.add_argument("--model_type", choices=["convgru", "flow"], help="Explicitly specify the model type")
     parser.add_argument("--datetime", dest="datetimes", action="append", default=[],
                         help="ISO8601 datetime to evaluate (can be provided multiple times)")
@@ -123,301 +47,14 @@
     parser.add_argument("--cache_dir", default="./cache", help="Local directory for cached downloads")
     parser.add_argument("--plot_dir", default="./verification_plots", help="Directory to write comparison plots")
     parser.add_argument("--no_plots", action="store_true", help="Disable writing comparison plots")
->>>>>>> fe5a000b
     parser.add_argument("--log_level", default="INFO", help="Logging level")
     return parser
 
 
-<<<<<<< HEAD
-def _load_local_array(path: Path) -> Optional[np.ndarray]:
-    if path.exists():
-        try:
-            return np.load(path)
-        except Exception:
-            logging.getLogger(__name__).warning("Failed to read local array %s", path)
-    return None
-
-
-def load_normalization_arrays(
-    loader: S3ArtifactLoader,
-    bucket: str,
-    min_key: str,
-    max_key: str,
-) -> NormalizationArrays:
-    min_local = Path(Path(min_key).name)
-    max_local = Path(Path(max_key).name)
-    global_min = _load_local_array(min_local)
-    if global_min is None:
-        logging.getLogger(__name__).info("Downloading normalization minima from s3://%s/%s", bucket, min_key)
-        arr = loader.load_numpy(bucket, min_key)
-        if arr is None:
-            raise RuntimeError(f"Unable to load normalization minima from s3://{bucket}/{min_key}")
-        np.save(min_local, arr)
-        global_min = arr
-    global_max = _load_local_array(max_local)
-    if global_max is None:
-        logging.getLogger(__name__).info("Downloading normalization maxima from s3://%s/%s", bucket, max_key)
-        arr = loader.load_numpy(bucket, max_key)
-        if arr is None:
-            raise RuntimeError(f"Unable to load normalization maxima from s3://{bucket}/{max_key}")
-        np.save(max_local, arr)
-        global_max = arr
-    return NormalizationArrays(global_min=np.asarray(global_min, dtype=np.float32),
-                               global_max=np.asarray(global_max, dtype=np.float32))
-
-
-@dataclass
-class PredictionSummary:
-    prediction: np.ndarray
-    ground_truth: np.ndarray
-    metrics: Dict[float, Dict[str, float]]
-    plot_path: Optional[str]
-
-
-class TiledPredictor:
-    """Run tiled inference across the CONUS domain."""
-
-    def __init__(
-        self,
-        model,
-        model_type: ModelType,
-        tile_size: int,
-        stride: int,
-        flow_steps: int,
-    ) -> None:
-        self.model = model
-        self.model_type = model_type
-        self.tile_size = tile_size
-        self.stride = stride
-        self.flow_steps = flow_steps
-
-    def predict(self, tensor: np.ndarray) -> np.ndarray:
-        timesteps, height, width, _ = tensor.shape
-        predictions = np.zeros((timesteps, height, width), dtype=np.float32)
-        counts = np.zeros((timesteps, height, width), dtype=np.float32)
-        tiles_processed = 0
-
-        for y in range(0, height - self.tile_size + 1, self.stride):
-            for x in range(0, width - self.tile_size + 1, self.stride):
-                tile = tensor[:, y : y + self.tile_size, x : x + self.tile_size, :]
-                sequence = self._predict_tile(tile)
-                predictions[:, y : y + self.tile_size, x : x + self.tile_size] += sequence
-                counts[:, y : y + self.tile_size, x : x + self.tile_size] += 1
-                tiles_processed += 1
-                if tiles_processed % 100 == 0:
-                    logging.getLogger(__name__).info("Processed %d tiles", tiles_processed)
-
-        mask = counts > 0
-        predictions[mask] /= counts[mask]
-        predictions[predictions < 0.5] = 0.0
-        uncovered = np.count_nonzero(counts[0] == 0)
-        if uncovered:
-            logging.getLogger(__name__).warning("%d pixels were not covered by any tile", uncovered)
-        logging.getLogger(__name__).info("Processed %d total tiles", tiles_processed)
-        return predictions
-
-    def _predict_tile(self, tile: np.ndarray) -> np.ndarray:
-        if self.model_type is ModelType.FLOW:
-            return self._predict_flow_tile(tile)
-        return self._predict_convgru_tile(tile)
-
-    def _predict_convgru_tile(self, tile: np.ndarray) -> np.ndarray:
-        batch = np.expand_dims(tile, axis=0)
-        outputs = self.model.predict(batch, verbose=0)
-        if isinstance(outputs, (list, tuple)):
-            outputs = outputs[0]
-        array = np.asarray(outputs, dtype=np.float32)
-        if array.ndim == 5:
-            array = array[0, ..., 0]
-        elif array.ndim == 4:
-            array = array[0]
-        return array
-
-    def _predict_flow_tile(self, tile: np.ndarray) -> np.ndarray:
-        condition = np.expand_dims(tile.astype(np.float32), axis=0)
-        frames: List[np.ndarray] = []
-        n_steps = max(1, int(self.flow_steps))
-        dt = 1.0 / float(n_steps)
-        times = np.linspace(0.0, 1.0 - dt, n_steps, dtype=np.float32)
-
-        for timestep_idx in range(tile.shape[0]):
-            state = np.zeros((1, tile.shape[1], tile.shape[2], 1), dtype=np.float32)
-            timestep_value = np.array([float(timestep_idx)], dtype=np.float32)
-            for t_val in times:
-                inputs = {
-                    "x_t": state,
-                    "condition": condition,
-                    "t": np.array([t_val], dtype=np.float32),
-                    "timestep_idx": timestep_value,
-                }
-                velocity = self.model.predict(inputs, verbose=0)
-                if isinstance(velocity, (list, tuple)):
-                    velocity = velocity[0]
-                state = state + velocity.astype(np.float32) * dt
-            frames.append(state[0, ..., 0])
-        return np.stack(frames, axis=0)
-
-
-def compute_threshold_metrics(prediction: np.ndarray, ground_truth: np.ndarray) -> Dict[float, Dict[str, float]]:
-    summary: Dict[float, Dict[str, float]] = {}
-    for threshold in THRESHOLDS:
-        pred_binary = prediction >= threshold
-        gt_binary = ground_truth >= threshold
-        hits = float(np.sum(pred_binary & gt_binary))
-        false_alarms = float(np.sum(pred_binary & ~gt_binary))
-        misses = float(np.sum(~pred_binary & gt_binary))
-        denom = max(hits + false_alarms + misses, 1.0)
-        csi = hits / denom
-        pod = hits / max(hits + misses, 1.0)
-        far = false_alarms / max(hits + false_alarms, 1.0)
-        bias = (hits + false_alarms) / max(hits + misses, 1.0)
-        summary[threshold] = {
-            "csi": csi,
-            "pod": pod,
-            "far": far,
-            "bias": bias,
-            "tp": hits,
-            "fp": false_alarms,
-            "fn": misses,
-        }
-    return summary
-
-
-def _ensure_directory(path: Path) -> None:
-    path.mkdir(parents=True, exist_ok=True)
-
-
-def _print_metrics(metrics: Dict[float, Dict[str, float]]) -> None:
-    print(f"\n{'Threshold':>10} {'CSI':>8} {'POD':>8} {'FAR':>8} {'Bias':>8} {'Hits':>10} {'FAs':>10}")
-    print("-" * 80)
-    for threshold in THRESHOLDS:
-        record = metrics[threshold]
-        print(
-            f"{int(threshold):>10} mm "
-            f"{record['csi']:>8.3f} {record['pod']:>8.3f} {record['far']:>8.3f} {record['bias']:>8.3f} "
-            f"{int(record['tp']):>10} {int(record['fp']):>10}"
-        )
-
-
-def run_verification(
-    target_dt: datetime,
-    lead_time: int,
-    builder: MRMSDataBuilder,
-    normalization: NormalizationArrays,
-    predictor: TiledPredictor,
-    output_dir: Path,
-    plot: bool,
-) -> PredictionSummary:
-    if lead_time % 5 != 0:
-        raise ValueError("Lead time must be a multiple of 5 minutes")
-    input_tensor = builder.build_input_tensor(target_dt, normalization)
-    prediction_sequence = predictor.predict(input_tensor)
-
-    lead_index = lead_time // 5 - 1
-    if lead_index < 0 or lead_index >= prediction_sequence.shape[0]:
-        raise ValueError(f"Lead time {lead_time} minutes is outside available range")
-    prediction = prediction_sequence[lead_index]
-
-    ground_truth_time = target_dt + timedelta(minutes=lead_time)
-    ground_truth = builder.build_ground_truth(ground_truth_time)
-
-    metrics = compute_threshold_metrics(prediction, ground_truth)
-    _print_metrics(metrics)
-    print("\n" + "=" * 60)
-    print("SUMMARY STATISTICS")
-    print("=" * 60)
-    print(f"Prediction - Min: {prediction.min():.2f}, Max: {prediction.max():.2f}, Mean: {prediction.mean():.3f}")
-    print(f"Ground Truth - Min: {ground_truth.min():.2f}, Max: {ground_truth.max():.2f}, Mean: {ground_truth.mean():.3f}")
-    print(f"Non-zero pixels - Prediction: {(prediction > 0).sum()}, Ground Truth: {(ground_truth > 0).sum()}")
-
-    plot_path: Optional[str] = None
-    if plot:
-        _ensure_directory(output_dir)
-        filename = f"verify_{target_dt.strftime('%Y%m%d_%H%M')}_lead{lead_time:03d}.png"
-        plot_path = plot_ground_truth_prediction_difference(
-            ground_truth=ground_truth,
-            prediction=prediction,
-            title=f"{target_dt.isoformat()} (+{lead_time}m)",
-            output_dir=str(output_dir),
-            filename=filename,
-        )
-        if plot_path:
-            logging.getLogger(__name__).info("Wrote comparison plot to %s", plot_path)
-
-    return PredictionSummary(prediction=prediction, ground_truth=ground_truth, metrics=metrics, plot_path=plot_path)
-
-
-def save_outputs(summary: PredictionSummary, target_dt: datetime, lead_time: int, output_dir: Path) -> None:
-    _ensure_directory(output_dir)
-    prefix = output_dir / f"verify_{target_dt.strftime('%Y%m%d_%H%M')}_lead{lead_time:03d}"
-    np.save(f"{prefix}_prediction.npy", summary.prediction)
-    np.save(f"{prefix}_ground_truth.npy", summary.ground_truth)
-    with open(f"{prefix}_metrics.json", "w", encoding="utf-8") as handle:
-        json.dump({"thresholds": summary.metrics}, handle, indent=2)
-    logging.getLogger(__name__).info("Saved outputs to %s", prefix)
-
-
-=======
->>>>>>> fe5a000b
 def main() -> None:
     parser = build_parser()
     args = parser.parse_args()
 
-<<<<<<< HEAD
-    logging.basicConfig(
-        level=getattr(logging, args.log_level.upper(), logging.INFO),
-        format="%(asctime)s - %(levelname)s - %(message)s",
-    )
-
-    datetimes = [_parse_datetime(value) for value in args.datetimes]
-    loader = S3ArtifactLoader(cache_dir=args.cache_dir)
-    normalization = load_normalization_arrays(loader, args.model_bucket, args.norm_min_key, args.norm_max_key)
-
-    mrms_config = MRMSConfig(
-        bucket=args.mrms_bucket,
-        tile_size=args.tile_size,
-        stride=args.stride,
-    )
-    builder = MRMSDataBuilder(mrms_config)
-
-    config = StandaloneConfig(
-        model_path=args.model_path,
-        model_type=args.model_type,
-        flow_steps=args.flow_steps,
-    )
-    loaded = ModelLoader().load(config)
-    predictor = TiledPredictor(
-        loaded.model,
-        loaded.model_type,
-        tile_size=args.tile_size,
-        stride=args.stride,
-        flow_steps=args.flow_steps,
-    )
-
-    output_dir = Path(args.output_dir)
-    for dt in datetimes:
-        logging.info("=" * 80)
-        logging.info("MESH FORECAST VERIFICATION FOR %s", dt.isoformat())
-        logging.info("Lead time: %d minutes", args.lead_time)
-        summary = run_verification(
-            dt,
-            args.lead_time,
-            builder,
-            normalization,
-            predictor,
-            output_dir,
-            plot=not args.no_plots,
-        )
-        if args.save_outputs:
-            save_outputs(summary, dt, args.lead_time, output_dir)
-
-    print("\n" + "=" * 60)
-    print("SUGGESTED TEST DATES:")
-    print("-" * 60)
-    for suggestion in SUGGESTED_DATES:
-        print(f"  python {Path(__file__).name} --datetime {suggestion} --model_path {args.model_path}")
-    print("=" * 60)
-=======
     logging.basicConfig(level=getattr(logging, args.log_level.upper(), logging.INFO),
                         format="%(asctime)s - %(levelname)s - %(message)s")
 
@@ -467,8 +104,7 @@
             f"{record['obs_threshold']:>7.0f}mm {record['best_pred_threshold']:>9.1f}mm "
             f"{record['CSI']:>8.3f} {record['POD']:>8.3f} {record['FAR']:>8.3f} {record['Bias']:>8.3f}"
         )
->>>>>>> fe5a000b
 
 
 if __name__ == "__main__":
-    main()
+    main()