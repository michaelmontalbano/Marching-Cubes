#!/usr/bin/env python3
"""Standalone MESH verification using on-demand MRMS downloads."""
from __future__ import annotations

import argparse
import json
import logging
from dataclasses import dataclass
from datetime import datetime, timedelta, timezone
from pathlib import Path
from typing import Dict, List, Optional

import numpy as np

from evaluation.config import StandaloneConfig
from evaluation.data import S3ArtifactLoader
from evaluation.models import ModelLoader, ModelType
from evaluation.plotting import plot_ground_truth_prediction_difference
from evaluation.mrms import MRMSConfig, MRMSDataBuilder, NormalizationArrays


THRESHOLDS = np.array([5, 10, 20, 30, 40, 50, 70], dtype=float)
SUGGESTED_DATES = (
    "2025-05-28T22:00Z",
    "2025-05-27T18:00Z",
    "2025-05-26T20:20Z",
    "2025-04-10T23:00Z",
)


def _parse_datetime(value: str) -> datetime:
    text = value.strip()
    if not text:
        raise argparse.ArgumentTypeError("Datetime string cannot be empty")
    if text.endswith("Z"):
        text = text[:-1] + "+00:00"
    try:
        parsed = datetime.fromisoformat(text)
    except ValueError as exc:  # pragma: no cover - defensive parsing
        raise argparse.ArgumentTypeError(f"Unable to parse datetime '{value}'") from exc
    if parsed.tzinfo is None:
        parsed = parsed.replace(tzinfo=timezone.utc)
    return parsed.astimezone(timezone.utc)


def _ensure_positive_int(value: str) -> int:
    try:
        parsed = int(value)
    except ValueError as exc:
        raise argparse.ArgumentTypeError("Value must be an integer") from exc
    if parsed <= 0:
        raise argparse.ArgumentTypeError("Value must be positive")
    return parsed


<<<<<<< HEAD
def _parse_n_tiles(value: str) -> Optional[int]:
    lowered = value.strip().lower()
    if lowered in {"", "all", "everything", "full", "max", "none", "*"}:
        return None
    try:
        parsed = int(lowered)
    except ValueError as exc:
        raise argparse.ArgumentTypeError("--n_tiles must be a positive integer or 'everything'") from exc
    if parsed <= 0:
        raise argparse.ArgumentTypeError("--n_tiles must be positive")
    return parsed


=======
>>>>>>> 93e3e656
def build_parser() -> argparse.ArgumentParser:
    parser = argparse.ArgumentParser(description=__doc__)
    parser.add_argument("--model_path", required=True, help="Path to the model checkpoint to evaluate")
    parser.add_argument("--model_type", choices=["convgru", "flow"], help="Explicitly select the model family")
    parser.add_argument("--datetime", dest="datetimes", action="append", required=True,
                        help="Target datetime (ISO8601, repeatable)")
    parser.add_argument("--lead_time", type=_ensure_positive_int, default=60,
                        help="Lead time in minutes to verify (default: 60)")
    parser.add_argument("--flow_steps", type=_ensure_positive_int, default=64,
                        help="Euler integration steps for diffusion flow models")
    parser.add_argument("--tile_size", type=_ensure_positive_int, default=256,
                        help="Tile size for sliding-window inference")
    parser.add_argument("--stride", type=_ensure_positive_int, default=128,
                        help="Stride for sliding-window inference")
<<<<<<< HEAD
    parser.add_argument("--n_tiles", type=_parse_n_tiles, default=None,
                        help="Limit the number of tiles processed during inference")
=======
>>>>>>> 93e3e656
    parser.add_argument("--mrms_bucket", default="noaa-mrms-pds", help="S3 bucket containing MRMS data")
    parser.add_argument("--model_bucket", default="dev-grib-bucket", help="Bucket for normalization arrays")
    parser.add_argument("--norm_min_key", default="global_mins.npy", help="Key for global minima array")
    parser.add_argument("--norm_max_key", default="global_maxs.npy", help="Key for global maxima array")
    parser.add_argument("--cache_dir", default="./cache", help="Local cache directory for S3 downloads")
    parser.add_argument("--output_dir", default="./standalone_outputs",
                        help="Directory where artifacts (plots, npy, json) are written")
    parser.add_argument("--no_plots", action="store_true", help="Disable plot generation")
    parser.add_argument("--save_outputs", action="store_true", help="Persist prediction/ground-truth arrays to disk")
    parser.add_argument("--log_level", default="INFO", help="Logging level")
    return parser


def _load_local_array(path: Path) -> Optional[np.ndarray]:
    if path.exists():
        try:
            return np.load(path)
        except Exception:
            logging.getLogger(__name__).warning("Failed to read local array %s", path)
    return None


def load_normalization_arrays(
    loader: S3ArtifactLoader,
    bucket: str,
    min_key: str,
    max_key: str,
) -> NormalizationArrays:
    min_local = Path(Path(min_key).name)
    max_local = Path(Path(max_key).name)
    global_min = _load_local_array(min_local)
    if global_min is None:
        logging.getLogger(__name__).info("Downloading normalization minima from s3://%s/%s", bucket, min_key)
        arr = loader.load_numpy(bucket, min_key)
        if arr is None:
            raise RuntimeError(f"Unable to load normalization minima from s3://{bucket}/{min_key}")
        np.save(min_local, arr)
        global_min = arr
    global_max = _load_local_array(max_local)
    if global_max is None:
        logging.getLogger(__name__).info("Downloading normalization maxima from s3://%s/%s", bucket, max_key)
        arr = loader.load_numpy(bucket, max_key)
        if arr is None:
            raise RuntimeError(f"Unable to load normalization maxima from s3://{bucket}/{max_key}")
        np.save(max_local, arr)
        global_max = arr
    return NormalizationArrays(global_min=np.asarray(global_min, dtype=np.float32),
                               global_max=np.asarray(global_max, dtype=np.float32))


@dataclass
class PredictionSummary:
    prediction: np.ndarray
    ground_truth: np.ndarray
    metrics: Dict[float, Dict[str, float]]
    plot_path: Optional[str]


class TiledPredictor:
    """Run tiled inference across the CONUS domain."""

    def __init__(
        self,
        model,
        model_type: ModelType,
        tile_size: int,
        stride: int,
        flow_steps: int,
<<<<<<< HEAD
        max_tiles: Optional[int] = None,
=======
>>>>>>> 93e3e656
    ) -> None:
        self.model = model
        self.model_type = model_type
        self.tile_size = tile_size
        self.stride = stride
        self.flow_steps = flow_steps
<<<<<<< HEAD
        self.max_tiles = max_tiles
=======
>>>>>>> 93e3e656

    def predict(self, tensor: np.ndarray) -> np.ndarray:
        timesteps, height, width, _ = tensor.shape
        predictions = np.zeros((timesteps, height, width), dtype=np.float32)
        counts = np.zeros((timesteps, height, width), dtype=np.float32)
        tiles_processed = 0

        for y in range(0, height - self.tile_size + 1, self.stride):
            for x in range(0, width - self.tile_size + 1, self.stride):
                tile = tensor[:, y : y + self.tile_size, x : x + self.tile_size, :]
                sequence = self._predict_tile(tile)
                predictions[:, y : y + self.tile_size, x : x + self.tile_size] += sequence
                counts[:, y : y + self.tile_size, x : x + self.tile_size] += 1
                tiles_processed += 1
                if tiles_processed % 100 == 0:
                    logging.getLogger(__name__).info("Processed %d tiles", tiles_processed)
<<<<<<< HEAD
                if self.max_tiles is not None and tiles_processed >= self.max_tiles:
                    break
            if self.max_tiles is not None and tiles_processed >= self.max_tiles:
                break
=======
>>>>>>> 93e3e656

        mask = counts > 0
        predictions[mask] /= counts[mask]
        predictions[predictions < 0.5] = 0.0
        uncovered = np.count_nonzero(counts[0] == 0)
        if uncovered:
            logging.getLogger(__name__).warning("%d pixels were not covered by any tile", uncovered)
        logging.getLogger(__name__).info("Processed %d total tiles", tiles_processed)
        return predictions

    def _predict_tile(self, tile: np.ndarray) -> np.ndarray:
        if self.model_type is ModelType.FLOW:
            return self._predict_flow_tile(tile)
        return self._predict_convgru_tile(tile)

    def _predict_convgru_tile(self, tile: np.ndarray) -> np.ndarray:
        batch = np.expand_dims(tile, axis=0)
        outputs = self.model.predict(batch, verbose=0)
        if isinstance(outputs, (list, tuple)):
            outputs = outputs[0]
        array = np.asarray(outputs, dtype=np.float32)
        if array.ndim == 5:
            array = array[0, ..., 0]
        elif array.ndim == 4:
            array = array[0]
        return array

    def _predict_flow_tile(self, tile: np.ndarray) -> np.ndarray:
        condition = np.expand_dims(tile.astype(np.float32), axis=0)
        frames: List[np.ndarray] = []
        n_steps = max(1, int(self.flow_steps))
        dt = 1.0 / float(n_steps)
        times = np.linspace(0.0, 1.0 - dt, n_steps, dtype=np.float32)

        for timestep_idx in range(tile.shape[0]):
            state = np.zeros((1, tile.shape[1], tile.shape[2], 1), dtype=np.float32)
            timestep_value = np.array([float(timestep_idx)], dtype=np.float32)
            for t_val in times:
                inputs = {
                    "x_t": state,
                    "condition": condition,
                    "t": np.array([t_val], dtype=np.float32),
                    "timestep_idx": timestep_value,
                }
                velocity = self.model.predict(inputs, verbose=0)
                if isinstance(velocity, (list, tuple)):
                    velocity = velocity[0]
                state = state + velocity.astype(np.float32) * dt
            frames.append(state[0, ..., 0])
        return np.stack(frames, axis=0)


def compute_threshold_metrics(prediction: np.ndarray, ground_truth: np.ndarray) -> Dict[float, Dict[str, float]]:
    summary: Dict[float, Dict[str, float]] = {}
    for threshold in THRESHOLDS:
        pred_binary = prediction >= threshold
        gt_binary = ground_truth >= threshold
        hits = float(np.sum(pred_binary & gt_binary))
        false_alarms = float(np.sum(pred_binary & ~gt_binary))
        misses = float(np.sum(~pred_binary & gt_binary))
        denom = max(hits + false_alarms + misses, 1.0)
        csi = hits / denom
        pod = hits / max(hits + misses, 1.0)
        far = false_alarms / max(hits + false_alarms, 1.0)
        bias = (hits + false_alarms) / max(hits + misses, 1.0)
        summary[threshold] = {
            "csi": csi,
            "pod": pod,
            "far": far,
            "bias": bias,
            "tp": hits,
            "fp": false_alarms,
            "fn": misses,
        }
    return summary


def _ensure_directory(path: Path) -> None:
    path.mkdir(parents=True, exist_ok=True)


def _print_metrics(metrics: Dict[float, Dict[str, float]]) -> None:
    print(f"\n{'Threshold':>10} {'CSI':>8} {'POD':>8} {'FAR':>8} {'Bias':>8} {'Hits':>10} {'FAs':>10}")
    print("-" * 80)
    for threshold in THRESHOLDS:
        record = metrics[threshold]
        print(
            f"{int(threshold):>10} mm "
            f"{record['csi']:>8.3f} {record['pod']:>8.3f} {record['far']:>8.3f} {record['bias']:>8.3f} "
            f"{int(record['tp']):>10} {int(record['fp']):>10}"
        )


def run_verification(
    target_dt: datetime,
    lead_time: int,
    builder: MRMSDataBuilder,
    normalization: NormalizationArrays,
    predictor: TiledPredictor,
    output_dir: Path,
    plot: bool,
) -> PredictionSummary:
    if lead_time % 5 != 0:
        raise ValueError("Lead time must be a multiple of 5 minutes")
    input_tensor = builder.build_input_tensor(target_dt, normalization)
    prediction_sequence = predictor.predict(input_tensor)

    lead_index = lead_time // 5 - 1
    if lead_index < 0 or lead_index >= prediction_sequence.shape[0]:
        raise ValueError(f"Lead time {lead_time} minutes is outside available range")
    prediction = prediction_sequence[lead_index]

    ground_truth_time = target_dt + timedelta(minutes=lead_time)
    ground_truth = builder.build_ground_truth(ground_truth_time)

    metrics = compute_threshold_metrics(prediction, ground_truth)
    _print_metrics(metrics)
    print("\n" + "=" * 60)
    print("SUMMARY STATISTICS")
    print("=" * 60)
    print(f"Prediction - Min: {prediction.min():.2f}, Max: {prediction.max():.2f}, Mean: {prediction.mean():.3f}")
    print(f"Ground Truth - Min: {ground_truth.min():.2f}, Max: {ground_truth.max():.2f}, Mean: {ground_truth.mean():.3f}")
    print(f"Non-zero pixels - Prediction: {(prediction > 0).sum()}, Ground Truth: {(ground_truth > 0).sum()}")

    plot_path: Optional[str] = None
    if plot:
        _ensure_directory(output_dir)
        filename = f"verify_{target_dt.strftime('%Y%m%d_%H%M')}_lead{lead_time:03d}.png"
        plot_path = plot_ground_truth_prediction_difference(
            ground_truth=ground_truth,
            prediction=prediction,
            title=f"{target_dt.isoformat()} (+{lead_time}m)",
            output_dir=str(output_dir),
            filename=filename,
        )
        if plot_path:
            logging.getLogger(__name__).info("Wrote comparison plot to %s", plot_path)

    return PredictionSummary(prediction=prediction, ground_truth=ground_truth, metrics=metrics, plot_path=plot_path)


def save_outputs(summary: PredictionSummary, target_dt: datetime, lead_time: int, output_dir: Path) -> None:
    _ensure_directory(output_dir)
    prefix = output_dir / f"verify_{target_dt.strftime('%Y%m%d_%H%M')}_lead{lead_time:03d}"
    np.save(f"{prefix}_prediction.npy", summary.prediction)
    np.save(f"{prefix}_ground_truth.npy", summary.ground_truth)
    with open(f"{prefix}_metrics.json", "w", encoding="utf-8") as handle:
        json.dump({"thresholds": summary.metrics}, handle, indent=2)
    logging.getLogger(__name__).info("Saved outputs to %s", prefix)


def main() -> None:
    parser = build_parser()
    args = parser.parse_args()

    logging.basicConfig(
        level=getattr(logging, args.log_level.upper(), logging.INFO),
        format="%(asctime)s - %(levelname)s - %(message)s",
    )

    datetimes = [_parse_datetime(value) for value in args.datetimes]
    loader = S3ArtifactLoader(cache_dir=args.cache_dir)
    normalization = load_normalization_arrays(loader, args.model_bucket, args.norm_min_key, args.norm_max_key)

    mrms_config = MRMSConfig(
        bucket=args.mrms_bucket,
        tile_size=args.tile_size,
        stride=args.stride,
    )
    builder = MRMSDataBuilder(mrms_config)

    config = StandaloneConfig(
        model_path=args.model_path,
        model_type=args.model_type,
        flow_steps=args.flow_steps,
<<<<<<< HEAD
        n_tiles=args.n_tiles,
=======
>>>>>>> 93e3e656
    )
    loaded = ModelLoader().load(config)
    predictor = TiledPredictor(
        loaded.model,
        loaded.model_type,
        tile_size=args.tile_size,
        stride=args.stride,
        flow_steps=args.flow_steps,
<<<<<<< HEAD
        max_tiles=args.n_tiles,
=======
>>>>>>> 93e3e656
    )

    output_dir = Path(args.output_dir)
    for dt in datetimes:
        logging.info("=" * 80)
        logging.info("MESH FORECAST VERIFICATION FOR %s", dt.isoformat())
        logging.info("Lead time: %d minutes", args.lead_time)
        summary = run_verification(
            dt,
            args.lead_time,
            builder,
            normalization,
            predictor,
            output_dir,
            plot=not args.no_plots,
        )
        if args.save_outputs:
            save_outputs(summary, dt, args.lead_time, output_dir)

    print("\n" + "=" * 60)
    print("SUGGESTED TEST DATES:")
    print("-" * 60)
    for suggestion in SUGGESTED_DATES:
        print(f"  python {Path(__file__).name} --datetime {suggestion} --model_path {args.model_path}")
    print("=" * 60)


if __name__ == "__main__":
    main()
<|MERGE_RESOLUTION|>--- conflicted
+++ resolved
@@ -53,22 +53,6 @@
     return parsed
 
 
-<<<<<<< HEAD
-def _parse_n_tiles(value: str) -> Optional[int]:
-    lowered = value.strip().lower()
-    if lowered in {"", "all", "everything", "full", "max", "none", "*"}:
-        return None
-    try:
-        parsed = int(lowered)
-    except ValueError as exc:
-        raise argparse.ArgumentTypeError("--n_tiles must be a positive integer or 'everything'") from exc
-    if parsed <= 0:
-        raise argparse.ArgumentTypeError("--n_tiles must be positive")
-    return parsed
-
-
-=======
->>>>>>> 93e3e656
 def build_parser() -> argparse.ArgumentParser:
     parser = argparse.ArgumentParser(description=__doc__)
     parser.add_argument("--model_path", required=True, help="Path to the model checkpoint to evaluate")
@@ -83,11 +67,6 @@
                         help="Tile size for sliding-window inference")
     parser.add_argument("--stride", type=_ensure_positive_int, default=128,
                         help="Stride for sliding-window inference")
-<<<<<<< HEAD
-    parser.add_argument("--n_tiles", type=_parse_n_tiles, default=None,
-                        help="Limit the number of tiles processed during inference")
-=======
->>>>>>> 93e3e656
     parser.add_argument("--mrms_bucket", default="noaa-mrms-pds", help="S3 bucket containing MRMS data")
     parser.add_argument("--model_bucket", default="dev-grib-bucket", help="Bucket for normalization arrays")
     parser.add_argument("--norm_min_key", default="global_mins.npy", help="Key for global minima array")
@@ -156,20 +135,12 @@
         tile_size: int,
         stride: int,
         flow_steps: int,
-<<<<<<< HEAD
-        max_tiles: Optional[int] = None,
-=======
->>>>>>> 93e3e656
     ) -> None:
         self.model = model
         self.model_type = model_type
         self.tile_size = tile_size
         self.stride = stride
         self.flow_steps = flow_steps
-<<<<<<< HEAD
-        self.max_tiles = max_tiles
-=======
->>>>>>> 93e3e656
 
     def predict(self, tensor: np.ndarray) -> np.ndarray:
         timesteps, height, width, _ = tensor.shape
@@ -186,13 +157,6 @@
                 tiles_processed += 1
                 if tiles_processed % 100 == 0:
                     logging.getLogger(__name__).info("Processed %d tiles", tiles_processed)
-<<<<<<< HEAD
-                if self.max_tiles is not None and tiles_processed >= self.max_tiles:
-                    break
-            if self.max_tiles is not None and tiles_processed >= self.max_tiles:
-                break
-=======
->>>>>>> 93e3e656
 
         mask = counts > 0
         predictions[mask] /= counts[mask]
@@ -368,10 +332,6 @@
         model_path=args.model_path,
         model_type=args.model_type,
         flow_steps=args.flow_steps,
-<<<<<<< HEAD
-        n_tiles=args.n_tiles,
-=======
->>>>>>> 93e3e656
     )
     loaded = ModelLoader().load(config)
     predictor = TiledPredictor(
@@ -380,10 +340,6 @@
         tile_size=args.tile_size,
         stride=args.stride,
         flow_steps=args.flow_steps,
-<<<<<<< HEAD
-        max_tiles=args.n_tiles,
-=======
->>>>>>> 93e3e656
     )
 
     output_dir = Path(args.output_dir)
